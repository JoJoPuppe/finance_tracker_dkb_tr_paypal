version: '3.9'

services:
  # Frontend Vue.js application
  frontend:
    build:
      context: ./money-frontend
      dockerfile: Dockerfile
    container_name: money-frontend
    ports:
<<<<<<< HEAD
      - "80:8080"
=======
      - "8080:80"
>>>>>>> 95c0c503
    depends_on:
      backend:
        condition: service_healthy
    healthcheck:
      test: ["CMD", "wget", "-qO-", "http://localhost/"]
      interval: 30s
      timeout: 5s
      retries: 3
      start_period: 15s
    restart: unless-stopped
    environment:
      - VITE_API_URL=http://backend:5005
    networks:
      - nginx-proxy-manager_default

  # Backend Flask application
  backend:
    build:
      context: ./money-backend
      dockerfile: Dockerfile
    container_name: money-backend
    environment:
      - FLASK_ENV=production
      - DATABASE_URI=mysql+pymysql://${DB_USER}:${DB_PASSWORD}@db/${DB_NAME}
      - FLASK_APP=app
      - FLASK_ENV=development
      - FLASK_DEBUG=1
      - SECRET_KEY=your-secret-key-here
      - TRADEREPUBLIC_IBAN=${TRADEREPUBLIC_IBAN}
      - TRADEREPUBLIC_SAVING_PLAN_IBAN=${TRADEREPUBLIC_SAVING_PLAN_IBAN}
      - MAIN_IBAN=${MAIN_IBAN}
    ports:
      - "5005:5005"
    volumes:
      - ./money-backend/logs:/app/logs
    depends_on:
      db:
        condition: service_healthy
    healthcheck:
      test: ["CMD", "curl", "-f", "http://localhost:5005/api/healthcheck"]
      interval: 30s
      timeout: 5s
      retries: 3
      start_period: 15s
    restart: unless-stopped
    networks:
      - nginx-proxy-manager_default

  # MySQL Database
  db:
    image: mysql:8.0
    container_name: money-db
    environment:
      - MYSQL_ROOT_PASSWORD=${MYSQL_ROOT_PASSWORD}
      - MYSQL_DATABASE=${DB_NAME}
      - MYSQL_USER=${DB_USER}
      - MYSQL_PASSWORD=${DB_PASSWORD}
    volumes:
      - ./mysql_data:/var/lib/mysql
    ports:
      - "3306:3306"
    healthcheck:
      test: ["CMD", "mysqladmin", "ping", "-h", "localhost", "-u", "${DB_USER}", "-p${DB_PASSWORD}"]
      interval: 10s
      timeout: 5s
      retries: 5
      start_period: 30s
    restart: unless-stopped
    networks:
      - nginx-proxy-manager_default

networks:
  nginx-proxy-manager_default:
    external: true<|MERGE_RESOLUTION|>--- conflicted
+++ resolved
@@ -8,11 +8,7 @@
       dockerfile: Dockerfile
     container_name: money-frontend
     ports:
-<<<<<<< HEAD
-      - "80:8080"
-=======
       - "8080:80"
->>>>>>> 95c0c503
     depends_on:
       backend:
         condition: service_healthy
